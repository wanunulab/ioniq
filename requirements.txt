<<<<<<< HEAD
<<<<<<< HEAD
<<<<<<< HEAD
=======
pip~=24.2
wheel~=0.44.0
>>>>>>> af37125 (elimanated unused libraries)
=======
>>>>>>> a6926d4 (added SiEval to utils, removed wheel and pip from reqs.txt)
=======
>>>>>>> 80a8945d
pytest~=8.3.2
numpy~=2.1.1
Cython~=3.0.11
setuptools~=72.1.0
pytz~=2024.1
platformdirs~=4.2.2
scipy~=1.14.1
<<<<<<< HEAD
pyabf~=2.3.8
<<<<<<< HEAD
<<<<<<< HEAD

=======
pyqt5~=5.15.11
>>>>>>> af37125 (elimanated unused libraries)
=======
>>>>>>> a6926d4 (added SiEval to utils, removed wheel and pip from reqs.txt)
=======
pyabf~=2.3.8
>>>>>>> 80a8945d
<|MERGE_RESOLUTION|>--- conflicted
+++ resolved
@@ -1,14 +1,3 @@
-<<<<<<< HEAD
-<<<<<<< HEAD
-<<<<<<< HEAD
-=======
-pip~=24.2
-wheel~=0.44.0
->>>>>>> af37125 (elimanated unused libraries)
-=======
->>>>>>> a6926d4 (added SiEval to utils, removed wheel and pip from reqs.txt)
-=======
->>>>>>> 80a8945d
 pytest~=8.3.2
 numpy~=2.1.1
 Cython~=3.0.11
@@ -16,16 +5,4 @@
 pytz~=2024.1
 platformdirs~=4.2.2
 scipy~=1.14.1
-<<<<<<< HEAD
-pyabf~=2.3.8
-<<<<<<< HEAD
-<<<<<<< HEAD
-
-=======
-pyqt5~=5.15.11
->>>>>>> af37125 (elimanated unused libraries)
-=======
->>>>>>> a6926d4 (added SiEval to utils, removed wheel and pip from reqs.txt)
-=======
-pyabf~=2.3.8
->>>>>>> 80a8945d
+pyabf~=2.3.8