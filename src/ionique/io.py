#!/usr/bin/env python
"""
Input/output utilities for data files.

This module provides an interface for loading, parsing, and preprocessing
signal data from various file formats (e.g., `.edh`, `.opt`, `.abf`, `.dat`, `.xml`). It defines a base reader class
and concrete implementations that handle format-specific logic, metadata extraction,
data alignment, and optional preprocessing steps.

This module is central to converting raw experimental data into analyzable form.
"""
import xml.etree.ElementTree as ET
import os
import glob
import pyabf
import numpy as np
from ionique.utils import si_eval
from ionique.utils import split_voltage_steps
from ionique.datatypes import SessionFileManager
import uuid
from scipy.signal import find_peaks

<<<<<<< HEAD
# from ionique.setup_log import json_logger
=======
supported_extensions=[".opt",".edh"]
>>>>>>> c8445a3c

# try:
#     import cupy
#     from cupyx.scipy.signal import find_peaks
#     if not cupy.cuda.is_available():
#         raise ImportError
#     np = cupy
# except ImportError:
#     import numpy as np
#     from scipy.signal import find_peaks

class AbstractFileReader(object):
    """
    An abstract class for reading various data files (.abf, .edh, .mat, .opt, .xml)
    This class defines the structure for file readers
    """
    # File extension. Replace with the appropriate file extension
    # in subclass, such as ".abf", ".edh", ".mat", etc.
    ext = "___"

    # Replace with a list of accepted keyword arguments passed
    # to the _read() function in every subclass.
    accepted_keywords = []

    # Values to scale voltage and current to SI units.
    # Change these in subclasses to match the idata scale
    current_multiplier: float = 1.0
    voltage_multiplier: float = 1.0

    def __init__(self):
        self.filename = "UNDEFINED"
        self.uuid = str(uuid.uuid4())
        sfm = SessionFileManager()
        sfm.register_affector(self)
    def __repr__(self):
        return f"<AbstractFileReader UUID = {self.uuid}"

    def read(self, filename: str, **kwargs):
        """
        Read a datafile or series of files. Files are identified according to their extension.
        Data formats that come with a header file must be referred to by the header file.
        If inheriting from the AbstractFileReader class, do not override this function;
        instead, create a custom _read method.

        :param filename: file name or list of file names, typically
        given as a string or PathLike object.
        :type filename: str or os.PathLike or list[str] or list[os.PathLike]
        :param **kwargs: keyword arguments passed directly to the file reader class
        that matches the data format.
        :return: [metadata, current, etc.. ]. If the input "filename" is a list,
        this function returns a generator
        object that yields the output of _read() for every file in the input list.
        :rtype: tuple[dict,np.ndarray [,np.ndarray or tuple[slice,np.float32]]]
        """
        for key in kwargs.keys():
            if key not in self.accepted_keywords:
                raise TypeError(f"{self.__class__}.read() got an unexpected argument: {key}")
        if type(filename) is list:
            self.kwargs = kwargs
            for fname in filename:
                assert os.path.splitext(fname)[-1].lower() == self.ext.lower()
            return (self._read(fname, **kwargs) for fname in filename)

        else:
            assert(os.path.splitext(filename)[-1].lower() == self.ext.lower())
            self.kwargs = kwargs
            return self._read(filename, **kwargs)

    def _read(self, filename, **kwargs):
        pass  # rewrite this function in inherited classes to process the data

    def __repr__(self):
        self.filename


class EDHReader(AbstractFileReader):
    """
    Reader class for loading `.edh` data files and their associated current data.

    This class parses the `.edh` header file and automatically loads the corresponding signal data
    (either from `.abf` or `.dat` files in the same directory). It extracts metadata, converts raw
    current and voltage data to SI units, and supports optional preprocessing steps such as
    voltage step segmentation, downsampling, and signal filtering.
    """

    ext = ".edh"
    accepted_keywords = ["voltage_compress", "n_remove", "downsample", "prefilter"]

    current_multiplier = 1e-9  # current is stored in nA in the datafile
    voltage_multiplier = 1e-3  # voltage is stored in mV in the datafile

    # @json_logger.log
    def __init__(self, edh_filename, voltage_compress=False, n_remove=0, downsample=1, prefilter=None):
        """
        Initialize the EDHReader and load signal data from associated files.

        :param edh_filename: Path to the `.edh` header file.
        :type edh_filename: str
        :param voltage_compress: If True, splits signal into segments based on voltage steps.
        :type voltage_compress: bool
        :param n_remove: Number of samples to remove from the beginning of each voltage step.
        :type n_remove: int
        :param downsample: Downsampling factor to reduce data size.
        :type downsample: int
        :param prefilter: Callable to apply preprocessing to the current signal.
        :type prefilter: callable or None

        """
        super().__init__()
        self.filename = edh_filename
        self.voltage_compress = voltage_compress
        self.n_remove = n_remove
        self.downsample = downsample
        self.prefilter = prefilter
        self.metadata, self.current, self.voltage = self._read()

    def __iter__(self):
        return iter((self.metadata, self.current, self.voltage))

    def _read(self):
        filename = os.path.abspath(self.filename)

        direc = os.path.dirname(filename)
        metadata = {}

        with open(filename, 'r') as headerfile:
            for line in headerfile:
                lsplit = line.split(":")
                match lsplit:
                    case ["EDH Version" | "Channels" | "Oversampling x4" | "Active channels", *val]:
                        metadata[lsplit[0]] = "".join(val).strip()
                    case ["Sampling frequency (SR)" | "Range", *val]:
                        metadata[lsplit[0]] = si_eval("".join(val).strip())
                    case ["Final Bandwidth", *val]:
                        metadata["Final Bandwidth"] = metadata["Sampling frequency (SR)"] / \
                                                      int(val[0].strip().split()[0].split("/")[1])
                    case ["Acquisition start time", *val]:
                        metadata["Acquisition start time"] = " ".join(line.split(" ")[-2:])
                    case _:
                        pass

        file_list_abf = glob.glob("*.abf", root_dir=direc)

        if len(file_list_abf) > 0:
            abf_buffers = tuple(map(pyabf.ABF, [os.path.join(direc, file)
                                                for file in file_list_abf]))
            # list(map())
            current = np.concatenate([buffer.data[0] for buffer in abf_buffers],
                                     axis=0, dtype=np.float32)
            voltage = np.concatenate([buffer.data[-1] for buffer in abf_buffers],
                                     axis=0, dtype=np.float32)
            metadata["DataFiles"] = file_list_abf
            metadata["StorageFormat"] = ".abf"
        else:
            file_list_dat = glob.glob("*.dat", root_dir=direc)
            if len(file_list_dat) == 0:
                raise FileExistsError("No associated data files (*.abf or *.dat) found.")
            data = np.concatenate([np.fromfile(os.path.join(direc, file), dtype="float32")
                                   for file in file_list_dat])
            data = data.reshape((int(metadata["Active channels"])+1, -1), order="F")
            current = data[0]
            voltage = data[-1]
            metadata["DataFiles"] = file_list_dat
            metadata["StorageFormat"] = ".dat"
        assert current.shape == voltage.shape
        metadata["HeaderFile"] = filename

        if self.prefilter:
            assert callable(self.prefilter)
            self.prefilter(current)

        current *= self.current_multiplier
        voltage *= self.voltage_multiplier

        if self.downsample > 1:
            current_data = current[::self.downsample]
            voltage_data = voltage[::self.downsample]
            metadata["downsample"] = self.downsample
            metadata["eff_sampling_freq"] = metadata["Sampling frequency (SR)"] / self.downsample

        if self.voltage_compress:
            voltage_splits = split_voltage_steps(voltage, as_tuples=True, n_remove=self.n_remove)
            voltage_points = [(sl, voltage[sl[0]]) for sl in voltage_splits]
            del voltage
            return metadata, current, voltage_points

        return metadata, current, voltage


class OPTReader(AbstractFileReader):
    """
    Reader for `.opt` data files with corresponding XML or `_volt.opt` metadata.

    This class reads current data from `.opt` files and attempts to extract or reconstruct
    corresponding voltage data using associated `.xml` or `_volt.opt` files found in the same
    directory. It handles metadata extraction, signal preprocessing, voltage alignment, and
    segment compression based on voltage steps.

    Supported XML structures include both standard `HWtiming_cap_step` formats and timestamp-based
    custom formats.
    """

    ext = ".opt"
    accepted_keywords = ["voltage_compress", "n_remove", "downsample", "prefilter"]
    current_multiplier = 1e9  # Convert current to nA

    #@json_logger.log
    def __init__(self, opt_filename: str, voltage_compress=False, n_remove=0, downsample=1, prefilter=None):
        """
        Initialize the OPTReader instance and load corresponding files.

        :param opt_filename: Path to the `.opt` header file.
        :type opt_filename: str
        :param voltage_compress: If True, splits signal into segments based on voltage steps.
        :type voltage_compress: bool
        :param n_remove: Number of samples to remove from the beginning of each voltage step.
        :type n_remove: int
        :param downsample: Downsampling factor to reduce data size.
        :type downsample: int
        :param prefilter: Callable to apply preprocessing to the current signal.
        :type prefilter: callable or None
        """
        super().__init__()
        self.opt_filename = opt_filename
        self.voltage_compress = voltage_compress
        self.n_remove = n_remove
        self.downsample = downsample
        self.prefilter = prefilter
        self.sampling_frequency = 250000  # Default sampling frequency

        # Find xml or opt format file with voltage
        base_name = os.path.splitext(os.path.basename(opt_filename))[0]
        direc = os.path.dirname(opt_filename)

        pattern_xml = os.path.join(direc, f"{base_name}.xml")
        xml_file = glob.glob(pattern_xml)

        pattern_opt = os.path.join(direc, f"{base_name}_volt.opt")
        opt_file = glob.glob(pattern_opt)

        if opt_file:
            self.volt_filename = opt_file[0]
        elif xml_file:
            self.xml_filename = xml_file[0]

        else:
            raise FileNotFoundError(
                f"Neither a '_volt.opt' nor a '.xml' file was found")
        self.metadata, self.current, self.voltage = self._read()

    def __iter__(self):
        return iter((self.metadata, self.current, self.voltage))

    def _load_voltage_opt_file(self):
        """
        Load voltage data from _volt.opt file.
        The recorded voltage is noisy and typically off by <1 mV.
        Remove the noise in voltage data rounding it to the nearest 5mV step.
        This step is necessary for a better voltage-current alignment
        """
        volt = np.fromfile(self.volt_filename, dtype='>d')
        voltage = np.round(volt / 5, decimals=3) * 5
        return voltage

    def _pre_check_xml(self, root):
        """
        Analyzes the XML structure to determine the presence of key tags and attributes.
        Returns:
            - detected_features: Dict indicating the presence of specific XML elements.
        """
        detected_features = {
            "HWtiming_cap_step": root.find(".//HWtiming_cap_step") is not None,
            "cap_step_waveform": root.find(".//HWtiming_cap_step/cap_step_waveform") is not None,
            "timestamps": len(root.findall(".//timestamp")) > 0
        }
        return detected_features

    def _read(self):
        # if Voltage stored in `_volt.opt`
        if hasattr(self, 'volt_filename'):
            voltage = self._load_voltage_opt_file()
            metadata = {
                "HeaderFile": os.path.abspath(self.opt_filename),
                "Sampling frequency (SR)": self.sampling_frequency,
                 "total_samples": len(voltage)
            }

            current = self._load_opt_data()
        else:
            # Parse the XML
            try:
                tree = ET.parse(self.xml_filename)
                root = tree.getroot()
            except (FileNotFoundError, ET.ParseError) as e:
                raise IOError(f"Error reading XML file {self.xml_filename}: {e}")

            # Perform pre-check on XML structure
            features = self._pre_check_xml(root)

            try:
                # If HWtiming_cap_step exists, use standard parsing
                if features["HWtiming_cap_step"]:
                    metadata = self._parse_xml_metadata(root)
                    current = self._load_opt_data()
                    voltage = self._align_voltage(metadata, current)

                # custom XML processing
                elif features["timestamps"]:
                    voltage, time_points, sampling_frequency = self.process_custom_xml()
                    metadata = {
                        "Sampling frequency (SR)": sampling_frequency,
                        "total_samples": len(voltage),
                        "HeaderFile": os.path.abspath(self.xml_filename)
                    }
                    current = self._load_opt_data()
                else:
                    raise ValueError("Unsupported XML structure. No recognized features found.")
            except Exception as e:
                raise RuntimeError(f"Error processing XML file {self.xml_filename}: {e}")

        current *= self.current_multiplier

        # Post-processing
        if self.prefilter:
            assert callable(self.prefilter)
            self.prefilter(current)

        if voltage is not None:
            voltage *= self.voltage_multiplier

        if self.downsample > 1:
            current = current[::self.downsample]
            voltage = voltage[::self.downsample]
            metadata["downsample"] = self.downsample
            metadata["eff_sampling_freq"] = metadata["Sampling frequency (SR)"] / self.downsample

        if self.voltage_compress and voltage is not None:
            voltage_splits = split_voltage_steps(voltage, as_tuples=True, n_remove=self.n_remove)
            voltage_points = [(sl, voltage[sl[0]]) for sl in voltage_splits]
            del voltage
            return metadata, current, voltage_points

        return metadata, current, voltage

    def process_custom_xml(self):
        """
        Processes the custom XML file to extract voltage data, align the voltage waveform
        with the current, and detect peaks in the current signal every time the voltage changes.
        """
        sampling_frequency = 250000
        current = self._load_opt_data()
        try:
            tree = ET.parse(self.xml_filename)
            root = tree.getroot()
        except (FileNotFoundError, ET.ParseError) as e:
            raise IOError(f"Error reading XML file {self.xml_filename}: {e}")

        voltage_data = []
        time_points = []
        timestamps = root.findall(".//timestamp")

        # Extract timestamps and voltages
        for timestamp in timestamps:
            msec = timestamp.get("msec")
            voltage = timestamp.find("voltage")

            if msec is not None and voltage is not None:
                try:
                    time = float(msec) / 1000  # Convert milliseconds to seconds
                    volt_value = float(voltage.get("volt"))
                    time_points.append(time)
                    voltage_data.append((time, volt_value))
                except ValueError as e:
                    raise ValueError(f"Invalid timestamp in XML: {e}")

        if not time_points:
            raise ValueError(f"No time points found in {self.xml_filename}")

        total_samples = int(round(time_points[-1] * sampling_frequency))
        voltage_waveform = np.ones(len(current), dtype=np.float32)
        initial_voltage = float(root.find(".//inital_UI_voltage").get("volt"))
        voltage_waveform *= initial_voltage

        # Find peaks for each segment
        starts, ends, volt_values = [], [], []

        for i in range(len(voltage_data)-1):
            starts.append(voltage_data[i][0])
            ends.append(voltage_data[i + 1][0])
            volt_values.append(voltage_data[i][1])
        starts.append(ends[-1])
        volt_values.append(voltage_data[-1][1])
        ends.append(len(current))

        prev_voltage = voltage_waveform[0]
        global_alignment = None
        window_shift_duration = 0.08 #80ms
        for start_time,end_time,volt_value in zip(starts,ends,volt_values):
            volt_difference=volt_value-prev_voltage
            # approximate start_sample
            approximate_start_sample = int(round(start_time * sampling_frequency))
            end_sample = int(round(end_time * sampling_frequency))

            # get exact index of the first peak in the +/- 2 ms window
            if volt_difference > 0:
                exact_start_index = self.find_peaks_slide_window(current, approximate_start_sample,window_shift_duration,
                                                                 sampling_frequency=sampling_frequency,sign="positive")
            else:
                exact_start_index = self.find_peaks_slide_window(current, approximate_start_sample,window_shift_duration,
                                                                 sampling_frequency=sampling_frequency, sign="negative")

            # If no peak is found, fallback to approximate start sample
            if exact_start_index is None:
                exact_start_index = approximate_start_sample

            # voltage to waveform from exact start index to end sample
            shift_samples=exact_start_index-approximate_start_sample
            # if exact_start_index < end_sample-shift_samples:
            window_shift=int(0.02 * sampling_frequency)
            voltage_waveform[exact_start_index:min(end_sample+window_shift,len(voltage_waveform))] = volt_value
            if global_alignment is None:
                for i in range(1,len(starts)):
                    starts[i] += shift_samples/sampling_frequency
                    ends[i]+=shift_samples/sampling_frequency
                global_alignment=True
                window_shift_duration=0.002
            # break
            # else:
            #     print(
            #         f"Skipping voltage assignment for volt_value={volt_value} because "
            #         f"exact_start_index={exact_start_index} is not less than end_sample={end_sample}")

            # previous_end_sample = end_sample
            prev_voltage=volt_value

        return voltage_waveform, time_points, sampling_frequency

    def find_peaks_slide_window(self, current, start_index,window_shift_duration=0.002, sampling_frequency=250000, sign="negative"):
        """
        Find peaks in the current every time the voltage changes.
        The search for the peaks happens in the window of the timestamp 0.02 seconds.

        """
        window_shift = int(window_shift_duration * sampling_frequency)
        start_window = max(0, start_index - window_shift)
        end_window = min(len(current), start_index + window_shift)

        #  segment of the current
        segment = current[start_window:end_window]
        # change to the diff

        if sign == "negative":
            peaks, properties = find_peaks(-segment, height=1e-9,prominence=1e-9,plateau_size=[None,None])
        else:
            peaks, properties = find_peaks(segment, height=1e-9,prominence=1e-9,plateau_size=[None,None])

        if len(peaks) > 0:
            # exact_start_index = peaks[0] + start_window
            exact_start_index = properties['left_edges'][0] + start_window-1

            return exact_start_index
        else:
            return None

    def _parse_xml_metadata(self, root):
        """
        Parses the XML file and extracts metadata, handling missing elements gracefully.
        """
        metadata = {"HeaderFile": os.path.abspath(self.xml_filename)}

        try:
            metadata.update(self._extract_sampling_info(root))
        except ValueError as e:
            metadata["Sampling frequency (SR)"] = 250000
            metadata["total_samples"] = None
            metadata["total_time_s"] = None
            print(f"Warning: Missing sampling info. Using default values. {e}")

        try:
            metadata.update(self._extract_acquisition_time(root))
        except ValueError as e:
            metadata["Acquisition start time"] = "Unknown"
            print(f"Warning: Missing acquisition time. {e}")

        metadata.update(self._extract_file_info())
        return metadata

    def _extract_sampling_info(self, root):
        """
        Extracts sampling frequency, total samples, and total time from the XML.
        """
        hw_timing = root.find(".//HWtiming_cap_step")
        hw_timing_1 = hw_timing.find("cap_step_waveform")

        if hw_timing is None or hw_timing_1 is None:
            raise ValueError("HWtiming_cap_step or cap_step_waveform not found in XML.")

        sample_rate = float(hw_timing.get("sample_rate_Hz"))
        total_samples = int(hw_timing_1.get("number_samples"))
        total_time = total_samples / sample_rate

        return {
            "Sampling frequency (SR)": sample_rate,
            "total_samples": total_samples,
            "total_time_s": total_time}

    def _extract_acquisition_time(self, root):
        """
        Get acquisition start time from the XML.
        """
        start_time = root.find(".//timestamp")
        if start_time is not None and "wall_clock" in start_time.attrib:
            return {"Acquisition start time": start_time.attrib["wall_clock"]}
        return {}

    def _extract_file_info(self):
        """
        Get filename metadata.
        """
        return {
            "DataFiles": [os.path.basename(self.xml_filename)],
            "StorageFormat": os.path.splitext(self.xml_filename)[-1]}

    def _calculate_bandwidth(self, metadata):
        """
        Final bandwidth based on sampling frequency.
        """
        sampling_frequency = metadata["Sampling frequency (SR)"]
        return {"Final Bandwidth": sampling_frequency / 2 if sampling_frequency < 200000 else 100000}

    def _load_opt_data(self):
        """
        Reads the current data from the .opt file.
        """
        try:
            dtype = np.dtype(">d")
            current = np.fromfile(self.opt_filename, dtype)
            return current
        except Exception as e:
            raise IOError(f"Error reading OPT file {self.opt_filename}: {e}")

    def _align_voltage(self, metadata, current_full):
        """
        Aligns the voltage to the current signal using XML metadata, starting
        from the first detected peak in the current data.
        """
        if not hasattr(self, "_xml_tree"):
            self._xml_tree = ET.parse(self.xml_filename).getroot()
        root = self._xml_tree
        total_samples = metadata["total_samples"]
        sample_rate = metadata["Sampling frequency (SR)"]

        # Calculate the initial start sample
        start_sample = self._get_start_sample(root, sample_rate)

        # Initialize voltage array
        voltage_waveform = np.zeros(len(current_full), dtype=np.float32)

        # TODO: Remove an error. Not all the files will have this tag
        time_marks = root.find(".//HWtiming_cap_step/time_alignment_marks")
        if time_marks is None:
            raise ValueError("Time alignment marks not found in the XML.")

        # TODO: Should we change to a certain value the end limit of the find_peak search?
        search_end = len(current_full)

        # Detect the first peak in the segment
        peaks, properties = self.find_peaks_in_segment(current_full, start_sample, search_end)

        if not peaks.size:
            raise ValueError("No peaks detected in the current data for alignment.")

        first_peak_index = peaks[0] + start_sample

        # Process time alignment marks, adjusting for zero-voltage samples
        current_index = self._process_time_marks(root, voltage_waveform, first_peak_index)

        # Process cap step waveform
        self._process_cap_step_waveform(root, voltage_waveform, current_index)

        return voltage_waveform

    def _get_start_sample(self, root, sample_rate):
        """
        Retrieves the starting sample index based on timestamp information.
        """
        last_msec = None
        for elem in root.iter():
            if elem.tag == "timestamp" and "msec" in elem.attrib:
                last_msec = float(elem.attrib["msec"])
            elif elem.tag == "HWtiming_cap_step":
                break

        if last_msec is None:
            raise ValueError("No <timestamp> with 'msec' attribute found.")
        msec = int(last_msec * sample_rate / 1000)

        return msec

    def _process_time_marks(self, root, voltage_waveform, first_peak_index):
        """
        Processes time alignment marks to get the voltage waveform.
        The voltage alignment starts at current_index[first_peak_index - zero_voltage_samples].
        """

        time_marks = root.find(".//HWtiming_cap_step/time_alignment_marks")
        zero_voltage_samples = 0
        total_samples_processed = 0
        if time_marks is not None:
            # get the samples before the first peak (zero voltage samples)
            for segment in time_marks.findall("time_alignment_segment"):
                number_samples = int(segment.get("number_samples"))
                voltage_mV = float(segment.get("voltage_mV"))

                if voltage_mV == 0.0:
                    zero_voltage_samples += number_samples
                else:
                    break

            # shift the starting idx
            start_index = max(first_peak_index - zero_voltage_samples, 0)

            # Now process all time alignment segments
            for segment in time_marks.findall("time_alignment_segment"):
                number_samples = int(segment.get("number_samples"))
                voltage_mv = float(segment.get("voltage_mV"))
                # Assign voltage values starting from the adjusted index
                voltage_waveform[start_index:start_index + number_samples] = voltage_mv
                start_index += number_samples
                total_samples_processed += number_samples

        return start_index

    def _process_cap_step_waveform(self, root, voltage_waveform, current_index):
        """
        Processes the cap step waveform to add triangle wave segments.
        """
        cap_waveform = root.find(".//HWtiming_cap_step/cap_step_waveform")
        if cap_waveform is None:
            return
        leading_samples = int(cap_waveform.get("leading_number_samples", 0))
        trailing_samples = int(cap_waveform.get("trailing_number_samples", 0))

        first_triangle = cap_waveform.find(".//triangle_wave")
        if first_triangle is not None:
            leading_offset = float(first_triangle.get("offset_mV"))
            voltage_waveform[current_index:current_index + leading_samples + trailing_samples] = leading_offset

        for triangle in cap_waveform.findall(".//triangle_wave"):
            offset_mV = float(triangle.get("offset_mV"))
            total_N_sample = int(triangle.get("total_N_sample"))
            end_index = current_index + total_N_sample + trailing_samples + leading_samples
            voltage_waveform[current_index:end_index] = offset_mV
            current_index = end_index

        return current_index

    def find_peaks_in_segment(self, current_data, start_index, end_index):
        """
        Apply "find_peaks" on a segment of the current data and return
        the indices of the found peak
        """
        # slice original data
        segment = current_data[start_index:end_index]

        peaks, properties = find_peaks(segment, height=1e-9)

        return peaks, properties



def select_files_GUI():
    """
    Open a file dialog allowing multiple selection, but only for ONE file type at a time.
    Users can switch the dialog's file-type dropdown, but the final selection must be
    homogeneous (all the same extension) and in the allowed list.
    
    
    Returns
    -------
    tuple[str, ...]
        Absolute paths of the selected files (empty tuple if the user cancels).
    """

    from tkinter import Tk, filedialog, messagebox
    import os
    # Normalize & dedupe extensions (lowercase, ensure leading dot)
    norm = []
    seen = set()
    for ext in supported_extensions:
        e = ext.strip().lower()
        if not e:
            continue
        if not e.startswith("."):
            e = "." + e
        if e not in seen:
            norm.append(e)
            seen.add(e)

    filetypes = [(f"{e.upper()} (*{e})", f"*{e}") for e in norm]

    root = Tk()
    root.withdraw()

    try:
        paths = filedialog.askopenfilenames(
            title="Select Data File(s)",
            filetypes=filetypes,
            multiple=True
        )
        if not paths:
            root.destroy()
            return tuple()  # canceled

        root.destroy()
        return tuple(paths)


    finally:
        root.destroy()


def load_files_GUI():
    """
    Create a form with:
      - 'Compress voltage (only uncheck if voltage is not stepwise, e.g., triangle wave)' : checkbox
      - 'Apply Filter?' : checkbox
      - If 'Apply Filter?' checked: dynamic form from the Filter dataclass (types, options, limits).
    Returns (frame, get_values) where get_values() -> dict with:
      {'compress_voltage': bool, 'apply_filter': bool, 'filter': Filter|None}
    """
    import tkinter as tk
    from tkinter import ttk, messagebox
    from ionique.utils import Filter
    from dataclasses import dataclass, field, fields, MISSING
    from typing import Literal, Optional, get_origin, get_args, Union
    """
    Open a modal Tk dialog with:
      - 'Compress voltage (only uncheck if voltage is not stepwise, e.g., triangle wave)' checkbox
      - 'Apply Filter?' checkbox
      - If checked, a dynamic 'Filter' section derived from the Filter dataclass
    Returns a dict:
      {
        "compress_voltage": bool,
        "apply_filter": bool,
        "filter": Filter | None
      }
    or None if canceled.
    The window closes after Run or Cancel.
    """
    # Create an isolated Tk root for use outside Tk apps (e.g., Jupyter)
    root = tk.Tk()
    # root.withdraw()
    root.geometry("560x460")
    dlg = tk.Toplevel(root)
    
    dlg.title("Choose loading parameters and run")
    dlg.geometry("560x460")
    dlg.transient(root)
    dlg.grab_set()  # modal

    style = ttk.Style(dlg)
    try:
        style.theme_use("clam")
    except tk.TclError:
        pass

    container = ttk.Frame(dlg, padding=10)
    container.pack(fill="both", expand=True)
    container.grid_columnconfigure(1, weight=1)

    # Top checkboxes
    compress_var = tk.BooleanVar(value=True)
    apply_filter_var = tk.BooleanVar(value=False)

    ttk.Checkbutton(
        container,
        text="Compress voltage (only uncheck if voltage is not stepwise, e.g., triangle wave)",
        variable=compress_var
    ).grid(row=0, column=0, columnspan=3, sticky="w", pady=(0, 8))

    ttk.Checkbutton(
        container, text="Apply Filter?", variable=apply_filter_var
    ).grid(row=1, column=0, columnspan=3, sticky="w", pady=(0, 8))

    # Filter section
    
    filter_section = ttk.LabelFrame(container, text="Filter", padding=10)
    filter_section.grid(row=2, column=0, columnspan=3, sticky="ew")
    filter_section.grid_columnconfigure(1, weight=1)
    def validate_pos_int(text):
        if text.strip() == "":
            return True  # allow empty while typing
        return text.isdigit() and int(text) > 0


    vcmd_posint = (container.register(validate_pos_int), "%P")
    downsample_var = tk.StringVar(value="1")
    ttk.Label(container, text="Downsample rate:").grid(row=3, column=0, sticky="w", padx=(0, 8))
    ttk.Entry(container, textvariable=downsample_var, validate="key", validatecommand=vcmd_posint)\
        .grid(row=3, column=1, sticky="ew", pady=(0, 8))
    def is_literal(t): return get_origin(t) is Literal
    def is_optional_float(t): return get_origin(t) is Union and float in get_args(t) and type(None) in get_args(t)

    # Validators
    def validate_float(text):
        if text.strip() == "" or text.strip().lower() == "none": return True
        try: float(text); return True
        except ValueError: return False

    def validate_int(text):
        if text.strip() == "": return True
        try: int(text); return True
        except ValueError: return False
    

    vcmd_float = (container.register(validate_float), "%P")
    vcmd_int = (container.register(validate_int), "%P")
    
    widgets = {}
    row = 0
    for f in fields(Filter):
        ttk.Label(filter_section, text=f"{f.name.replace('_',' ').title()}:")\
            .grid(row=row, column=0, sticky="w", padx=(0,8), pady=4)

        ann = f.type
        if is_literal(ann):
            choices = list(get_args(ann))
            default = (f.default if f.default is not MISSING else choices[0])
            var = tk.StringVar(value=default)
            w = ttk.Combobox(filter_section, textvariable=var, values=choices, state="readonly")
            w.grid(row=row, column=1, sticky="ew", pady=4)
            widgets[f.name] = (var, w)

        elif ann is bool:
            default = (f.default if f.default is not MISSING else False)
            var = tk.BooleanVar(value=bool(default))
            w = ttk.Checkbutton(filter_section, variable=var)
            w.grid(row=row, column=1, sticky="w", pady=4)
            widgets[f.name] = (var, w)

        elif ann is int:
            default = (f.default if f.default is not MISSING else 0)
            var = tk.StringVar(value=str(default))
            w = ttk.Entry(filter_section, textvariable=var, validate="key", validatecommand=vcmd_int)
            w.grid(row=row, column=1, sticky="ew", pady=4)
            widgets[f.name] = (var, w)
            mn = f.metadata.get("min") if f.metadata else None
            mx = f.metadata.get("max") if f.metadata else None
            if mn is not None or mx is not None:
                ttk.Label(filter_section, text=f"({mn if mn is not None else ''}–{mx if mx is not None else ''})")\
                    .grid(row=row, column=2, sticky="w")

        elif ann is float or is_optional_float(ann):
            default = (None if f.default is MISSING else f.default)
            var = tk.StringVar(value="" if default is None else str(default))
            w = ttk.Entry(filter_section, textvariable=var, validate="key", validatecommand=vcmd_float)
            w.grid(row=row, column=1, sticky="ew", pady=4)
            widgets[f.name] = (var, w)

        else:
            default = ("" if f.default is MISSING else f.default)
            var = tk.StringVar(value=str(default) if default is not None else "")
            w = ttk.Entry(filter_section, textvariable=var)
            w.grid(row=row, column=1, sticky="ew", pady=4)
            widgets[f.name] = (var, w)

        row += 1

    def set_filter_state(*_):
        state = "normal" if apply_filter_var.get() else "disabled"
        for child in filter_section.winfo_children():
            try: child.configure(state=state)
            except tk.TclError: pass
    apply_filter_var.trace_add("write", set_filter_state)
    set_filter_state()

    # Buttons
    btns = ttk.Frame(container); btns.grid(row=4, column=0, columnspan=3, sticky="e", pady=(12,0))
    result = {"value": None}

    def collect_values():
        apply_filter = apply_filter_var.get()
        compress = compress_var.get()
        filt_obj = None
        if apply_filter:
            kwargs, errors = {}, []
            for f in fields(Filter):
                var, _ = widgets[f.name]; val = var.get(); ann = f.type
                if is_literal(ann):
                    kwargs[f.name] = val
                elif ann is bool:
                    kwargs[f.name] = bool(var.get())
                elif ann is int:
                    try: iv = int(val)
                    except ValueError: errors.append(f"'{f.name}' must be an integer."); continue
                    mn = f.metadata.get("min") if f.metadata else None
                    mx = f.metadata.get("max") if f.metadata else None
                    if mn is not None and iv < mn: errors.append(f"'{f.name}' must be ≥ {mn}.")
                    if mx is not None and iv > mx: errors.append(f"'{f.name}' must be ≤ {mx}.")
                    kwargs[f.name] = iv
                elif ann is float or is_optional_float(ann):
                    txt = str(val).strip()
                    if txt == "" or txt.lower() == "none":
                        kwargs[f.name] = None
                    else:
                        try: kwargs[f.name] = float(txt)
                        except ValueError: errors.append(f"'{f.name}' must be a number.")
                else:
                    kwargs[f.name] = val
            if errors:
                messagebox.showerror("Invalid input", "\n".join(errors), parent=dlg)
                return None
            try:
                filt_obj = Filter(**kwargs)
            except Exception as e:
                messagebox.showerror("Error", f"Could not create Filter: {e}", parent=dlg)
                return None
        return {"voltage_compress": compress, "apply_filter": apply_filter, "filter": filt_obj}

    def on_run():
        vals = collect_values()
        if vals is None: return
        result["value"] = vals
        dlg.destroy()
        root.destroy()

    def on_cancel():
        result["value"] = None
        dlg.destroy()
        root.destroy()

    ttk.Button(btns, text="Cancel", command=on_cancel).pack(side="right", padx=(0,8))
    ttk.Button(btns, text="Run", command=on_run).pack(side="right")

    dlg.bind("<Return>", lambda e: on_run())
    dlg.bind("<Escape>", lambda e: on_cancel())

    # Center dialog
    dlg.update_idletasks()
    req_w = max(dlg.winfo_reqwidth(), 560)   # floor width
    req_h = max(dlg.winfo_reqheight(), 460)  # floor height
    dlg.geometry(f"{req_w}x{req_h}")

    # Give it a reasonable minimum so it doesn't collapse to 0x0
    dlg.minsize(480, 360)
    
    try:
        sw, sh = dlg.winfo_screenwidth(), dlg.winfo_screenheight()
        x = (sw - req_w) // 2
        y = (sh - req_h) // 3
        dlg.geometry(f"+{x}+{y}")
    except Exception:
        pass

    # Make sure it’s visible and on top (even on macOS/Windows)
    dlg.deiconify()
    dlg.state("normal")
    dlg.lift()
    # dlg.focus_force()
    # dlg.attributes("-topmost", True)
    # dlg.after(250, lambda: dlg.attributes("-topmost", False)) 
    # dlg.update_idletasks()
    # Block this call until the dialog is closed, without calling mainloop()
    root.wait_window()
    return result["value"]
    

if __name__ == "__main__":
    # print(EDHReader.ext)
    #e = EDHReader()
    # meta, current, voltage = e.read("../../tests/data/8e7_80n01M1_5pctSorbitol_IV/"
    #                                 "8e7_80n01M1_5pctSorbitol_IV.edh", voltage_compress=True)

    # import matplotlib.pyplot as plt
    # plt.plot(current[::100])
    # plt.waitforbuttonpress()
    # e.read("C:/Users/alito/EDR/Q402m1_SBead/Q402m1_SBead.edh")


    opt_file_1 = "/Users/dinaraboyko/grad_school/cloned_repo/data/TOKW/B090624SR_100kHz__000.opt"

    opt_file_2 = "/Users/dinaraboyko/grad_school/cloned_repo/data/xialin/file 1/B110724SR_250kHz__006.opt"
    opt_file_3 = "/Users/dinaraboyko/grad_school/cloned_repo/data/011225/B011225_000--214219.opt"

    file = "/Users/dinaraboyko/grad_school/cloned_repo/data/openflowcel_dphpcPBD_PEO_dec_pretreatAR20_2MGdm_1MKCl_10_CH001/openflowcel_dphpcPBD_PEO_dec_pretreatAR20_2MGdm_1MKCl.edh"

    #metadata, current, voltage = EDHReader(file, voltage_compress=True, downsample=10)
    #print(metadata)

    metadata, current, voltage = OPTReader(opt_file_1, voltage_compress=True, downsample=1)
    print(metadata)

    # metadata, current, voltage = reader
    # print("Metadata:", metadata)
    # print("Curren:", len(current))
    # print("Voltage:", voltage)





<|MERGE_RESOLUTION|>--- conflicted
+++ resolved
@@ -20,11 +20,10 @@
 import uuid
 from scipy.signal import find_peaks
 
-<<<<<<< HEAD
 # from ionique.setup_log import json_logger
-=======
+
 supported_extensions=[".opt",".edh"]
->>>>>>> c8445a3c
+
 
 # try:
 #     import cupy
