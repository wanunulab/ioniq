--- conflicted
+++ resolved
@@ -15,17 +15,7 @@
 from typing import TypeVar
 from functools import cached_property
 import numpy as np
-
-
-# try:
-#     import cupy
-#     if not cupy.cuda.is_available():
-#         raise ImportError
-#
-#     np = cupy
-# except ImportError:
-#
-#     import numpy as np
+#from IonTrace.Parsers.parsers import AnyParser
 
 AnySegment = TypeVar("AnySegment", bound="AbstractSegmentTree")
 
@@ -35,7 +25,7 @@
     Class to manage a tree structure of segments.
     """
     # Memory optimization by limiting attributes
-    __slots__ = ('parent', 'children', 'start', 'end', 'rank', 'rank', 'creator', 'modifiers', '__dict__')
+    __slots__ = ('parent', 'children', 'start', 'end', 'rank', '__dict__')
 
     def __init__(self) -> None:
         """
@@ -50,24 +40,7 @@
         self.start: int | None = 0
         self.end: int | None = None
         self.rank: str = None
-
-        self.creator = None
-        self.modifiers = []
-
-        #pass
-    def set_creator(self, creator_id):
-        """
-
-        Set the creator id
-        """
-        self.creator = creator_id
-
-    def add_modifier(self, modifier_id):
-        """
-        Add a modifier ID to the list of modificatiosn
-
-        """
-        self.modifiers.append(modifier_id)
+        pass
 
     def parse(self, parser, newrank: str, at_child_rank: str | None = None, **kwargs) -> bool:
         """
@@ -88,22 +61,17 @@
                 """
                 Called if at_child_rank_ is passed to "parse" method
                 """
-<<<<<<< HEAD
-                attributes = dict([(attr_name, target.get_feature(attr_name))
-                                   for attr_name in required_parent_attributes])
-=======
                 attributes = {}
                 for attr_name in required_parent_attributes:
                     attributes[attr_name] = target.get_feature(attr_name)
                     
->>>>>>> ca9999ab
                 # if "sampling_freq" in required_parent_attributes:
                 #     attributes["sampling_freq"]=\
                 #        self.climb_to_rank('file').unique_features["sampling_freq"]
                 parser_results = parser.parse(**attributes, **kwargs)
                 children = [MetaSegment(start+self.start, end+self.start, parent=target,
                                         rank=newrank, unique_features=unique_features)
-                            for start, end, unique_features in parser_results]
+                                        for start, end, unique_features in parser_results]
                 target.clear_children()
                 target.add_children(children)
 
@@ -175,7 +143,6 @@
         Get the length of the segment
         :return: len(segment)
         """
-
         return self.end-self.start
 
     def get_top_parent(self) -> AnySegment:
