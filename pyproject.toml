[build-system]
requires = ["setuptools>=80", "setuptools-scm>=8", "wheel", "Cython", "numpy"]
build-backend = "setuptools.build_meta"

[project]
name = "ionique"
<<<<<<< HEAD
dynamic = ["version"]

[tool.setuptools_scm]
write_to = "ionique/_version.py"

=======
version = "0.3.0"
>>>>>>> c8445a3c
description = "A modular nanopore data analysis package."
readme = "README.md"
license = {file = "LICENSE"}
requires-python = ">=3.10"
authors = [{name = "Ali Fallahi", email = "fallahi.a@northeastern.edu"}]

dependencies = [
  "numpy>=2.0",
  "Cython>=3.0.11",
  "pytz~=2024.1",
  "scipy>=1.14.1",
  "platformdirs~=4.2.2",
  "pyabf>=2.3.8",
  "pandas>=2.0"

]

[project.optional-dependencies]
panel = ["panel"]<|MERGE_RESOLUTION|>--- conflicted
+++ resolved
@@ -4,15 +4,15 @@
 
 [project]
 name = "ionique"
-<<<<<<< HEAD
+
 dynamic = ["version"]
 
 [tool.setuptools_scm]
 write_to = "ionique/_version.py"
 
-=======
+
 version = "0.3.0"
->>>>>>> c8445a3c
+
 description = "A modular nanopore data analysis package."
 readme = "README.md"
 license = {file = "LICENSE"}
